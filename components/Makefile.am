--- conflicted
+++ resolved
@@ -4,11 +4,7 @@
 SUBDIRS = \
 	checker \
 	compat \
-<<<<<<< HEAD
 	compatido \
-	convenience \
-=======
->>>>>>> e8359258
 	delegation \
 	demo \
 	replication